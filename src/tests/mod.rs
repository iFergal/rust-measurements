--- conflicted
+++ resolved
@@ -2,14 +2,11 @@
 mod temperature_tests;
 mod weight_tests;
 mod volume_tests;
-<<<<<<< HEAD
 mod speed_tests;
 mod acceleration_tests;
 mod energy_tests;
 mod power_tests;
-=======
 mod data_tests;
->>>>>>> 5c4e75b2
 
 const DEFAULT_DELTA: f64 = 0.00001;
 
