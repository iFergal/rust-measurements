extern crate measurements;
<<<<<<< HEAD
use measurements::*;
=======
use measurements::Temperature;
use measurements::Length;
use measurements::Pressure;
use measurements::Volume;
use measurements::Weight;
use measurements::Speed;
use measurements::Acceleration;
use measurements::Energy;
use measurements::Power;
use measurements::Data;
>>>>>>> 2f03d7c8

fn main() {
    for power in -12..12 {
        let val: f64 = 123.456 * (10f64.powf(f64::from(power)));
        println!("10^{}...", power);
        println!("Temp of {0:.3} outside", Temperature::from_kelvin(val));
        println!("Distance of {0:.3}", Length::from_meters(val));
        println!("Pressure of {0:.3}", Pressure::from_millibars(val));
        println!("Volume of {0:.3}", Volume::from_litres(val));
        println!("Mass of {0:.3}", Mass::from_kilograms(val));
        println!("Speed of {0:.3}", Speed::from_meters_per_second(val));
        println!(
            "Acceleration of {0:.3}",
            Acceleration::from_meters_per_second_per_second(val)
        );
        println!("Energy of {0:.3}", Energy::from_joules(val));
        println!("Power of {0:.3}", Power::from_watts(val));
<<<<<<< HEAD
        println!("Force of {0:.3}", Force::from_newtons(val));
=======
        println!("Data size is {0:.3}", Data::from_octets(val));
>>>>>>> 2f03d7c8
    }
}<|MERGE_RESOLUTION|>--- conflicted
+++ resolved
@@ -1,18 +1,5 @@
 extern crate measurements;
-<<<<<<< HEAD
 use measurements::*;
-=======
-use measurements::Temperature;
-use measurements::Length;
-use measurements::Pressure;
-use measurements::Volume;
-use measurements::Weight;
-use measurements::Speed;
-use measurements::Acceleration;
-use measurements::Energy;
-use measurements::Power;
-use measurements::Data;
->>>>>>> 2f03d7c8
 
 fn main() {
     for power in -12..12 {
@@ -30,10 +17,12 @@
         );
         println!("Energy of {0:.3}", Energy::from_joules(val));
         println!("Power of {0:.3}", Power::from_watts(val));
-<<<<<<< HEAD
         println!("Force of {0:.3}", Force::from_newtons(val));
-=======
+        println!("Force of {0:.3}", Torque::from_newton_metres(val));
+        println!(
+            "Force of {0:.3}",
+            AngularVelocity::from_radians_per_second(val)
+        );
         println!("Data size is {0:.3}", Data::from_octets(val));
->>>>>>> 2f03d7c8
     }
 }